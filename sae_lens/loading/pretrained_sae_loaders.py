import json
import re
import warnings
from pathlib import Path
from typing import Any, Protocol

import numpy as np
import requests
import torch
import yaml
from huggingface_hub import hf_hub_download, hf_hub_url
from huggingface_hub.utils import EntryNotFoundError
from packaging.version import Version
from safetensors import safe_open
from safetensors.torch import load_file

from sae_lens import logger
from sae_lens.constants import (
    DTYPE_MAP,
    SAE_CFG_FILENAME,
    SAE_WEIGHTS_FILENAME,
    SPARSIFY_WEIGHTS_FILENAME,
    SPARSITY_FILENAME,
)
from sae_lens.loading.pretrained_saes_directory import (
    get_config_overrides,
    get_pretrained_saes_directory,
    get_repo_id_and_folder_name,
)
from sae_lens.registry import get_sae_class
from sae_lens.util import filter_valid_dataclass_fields

LLM_METADATA_KEYS = {
    "model_name",
    "hook_name",
    "model_class_name",
    "hook_head_index",
    "model_from_pretrained_kwargs",
    "prepend_bos",
    "exclude_special_tokens",
    "neuronpedia_id",
    "context_size",
    "seqpos_slice",
    "dataset_path",
    "sae_lens_version",
    "sae_lens_training_version",
    "hook_name_out",
    "hook_head_index_out",
}


# loaders take in a release, sae_id, device, and whether to force download, and returns a tuple of config, state_dict, and log sparsity
class PretrainedSaeHuggingfaceLoader(Protocol):
    def __call__(
        self,
        repo_id: str,
        folder_name: str,
        device: str,
        force_download: bool,
        cfg_overrides: dict[str, Any] | None,
    ) -> tuple[dict[str, Any], dict[str, torch.Tensor], torch.Tensor | None]: ...


class PretrainedSaeConfigHuggingfaceLoader(Protocol):
    def __call__(
        self,
        repo_id: str,
        folder_name: str,
        device: str,
        force_download: bool,
        cfg_overrides: dict[str, Any] | None,
    ) -> dict[str, Any]: ...


class PretrainedSaeDiskLoader(Protocol):
    def __call__(
        self,
        path: str | Path,
        device: str,
        cfg_overrides: dict[str, Any] | None,
    ) -> tuple[dict[str, Any], dict[str, torch.Tensor]]: ...


class PretrainedSaeConfigDiskLoader(Protocol):
    def __call__(
        self,
        path: str | Path,
        device: str | None,
        cfg_overrides: dict[str, Any] | None,
    ) -> dict[str, Any]: ...


def sae_lens_huggingface_loader(
    repo_id: str,
    folder_name: str,
    device: str = "cpu",
    force_download: bool = False,
    cfg_overrides: dict[str, Any] | None = None,
) -> tuple[dict[str, Any], dict[str, torch.Tensor], torch.Tensor | None]:
    """Loads SAEs from Hugging Face"""
    cfg_dict = get_sae_lens_config_from_hf(
        repo_id,
        folder_name,
        device,
        force_download,
        cfg_overrides,
    )

    weights_filename = f"{folder_name}/{SAE_WEIGHTS_FILENAME}"
    sae_path = hf_hub_download(
        repo_id=repo_id, filename=weights_filename, force_download=force_download
    )

    try:
        sparsity_filename = f"{folder_name}/{SPARSITY_FILENAME}"
        log_sparsity_path = hf_hub_download(
            repo_id=repo_id, filename=sparsity_filename, force_download=force_download
        )
    except EntryNotFoundError:
        log_sparsity_path = None  # no sparsity file

    cfg_dict, state_dict = read_sae_components_from_disk(
        cfg_dict=cfg_dict,
        weight_path=sae_path,
        device=device,
    )

    # get sparsity tensor if it exists
    if log_sparsity_path is not None:
        with safe_open(log_sparsity_path, framework="pt", device=device) as f:  # type: ignore
            log_sparsity = f.get_tensor("sparsity")
    else:
        log_sparsity = None

    return cfg_dict, state_dict, log_sparsity


def sae_lens_disk_loader(
    path: str | Path,
    device: str = "cpu",
    cfg_overrides: dict[str, Any] | None = None,
) -> tuple[dict[str, Any], dict[str, torch.Tensor]]:
    """Loads SAEs from disk"""

    weights_path = Path(path) / SAE_WEIGHTS_FILENAME
    cfg_dict = get_sae_lens_config_from_disk(path, device, cfg_overrides)
    cfg_dict, state_dict = read_sae_components_from_disk(
        cfg_dict=cfg_dict,
        weight_path=weights_path,
        device=device,
    )
    return cfg_dict, state_dict


def get_sae_lens_config_from_hf(
    repo_id: str,
    folder_name: str,
    device: str | None = None,
    force_download: bool = False,
    cfg_overrides: dict[str, Any] | None = None,
) -> dict[str, Any]:
    """
    Retrieve the configuration for a Sparse Autoencoder (SAE) from a Hugging Face repository.

    Args:
        repo_id (str): The repository ID on Hugging Face.
        folder_name (str): The folder name within the repository containing the config file.
        force_download (bool, optional): Whether to force download the config file. Defaults to False.
        cfg_overrides (dict[str, Any] | None, optional): Overrides for the config. Defaults to None.

    Returns:
        dict[str, Any]: The configuration dictionary for the SAE.
    """
    cfg_filename = f"{folder_name}/{SAE_CFG_FILENAME}"
    cfg_path = hf_hub_download(
        repo_id=repo_id, filename=cfg_filename, force_download=force_download
    )
    sae_path = Path(cfg_path).parent
    return get_sae_lens_config_from_disk(sae_path, device, cfg_overrides)


def get_sae_lens_config_from_disk(
    path: str | Path,
    device: str | None = None,
    cfg_overrides: dict[str, Any] | None = None,
) -> dict[str, Any]:
    cfg_filename = Path(path) / SAE_CFG_FILENAME

    with open(cfg_filename) as f:
        cfg_dict: dict[str, Any] = json.load(f)

    if device is not None:
        cfg_dict["device"] = device

    if cfg_overrides is not None:
        cfg_dict.update(cfg_overrides)

    return cfg_dict


def handle_config_defaulting(cfg_dict: dict[str, Any]) -> dict[str, Any]:
    sae_lens_version = cfg_dict.get("sae_lens_version")
    if not sae_lens_version and "metadata" in cfg_dict:
        sae_lens_version = cfg_dict["metadata"].get("sae_lens_version")

    if not sae_lens_version or Version(sae_lens_version) < Version("6.0.0-rc.0"):
        cfg_dict = handle_pre_6_0_config(cfg_dict)
    return cfg_dict


def handle_pre_6_0_config(cfg_dict: dict[str, Any]) -> dict[str, Any]:
    """
    Format a config dictionary for a Sparse Autoencoder (SAE) to be compatible with the new 6.0 format.
    """

    rename_keys_map = {
        "hook_point": "hook_name",
        "hook_point_head_index": "hook_head_index",
        "activation_fn_str": "activation_fn",
    }
    new_cfg = {rename_keys_map.get(k, k): v for k, v in cfg_dict.items()}

    # Set default values for backwards compatibility
    new_cfg.setdefault("prepend_bos", True)
    new_cfg.setdefault("dataset_trust_remote_code", True)
    new_cfg.setdefault("apply_b_dec_to_input", True)
    new_cfg.setdefault("finetuning_scaling_factor", False)
    new_cfg.setdefault("sae_lens_training_version", None)
    new_cfg.setdefault("activation_fn", new_cfg.get("activation_fn", "relu"))
    new_cfg.setdefault("architecture", "standard")
    new_cfg.setdefault("neuronpedia_id", None)
    new_cfg.setdefault(
        "reshape_activations",
        "hook_z" if "hook_z" in new_cfg.get("hook_name", "") else "none",
    )
    if (
        new_cfg.get("activation_fn") == "topk"
        and new_cfg.get("activation_fn_kwargs", {}).get("k") is not None
    ):
        new_cfg["architecture"] = "topk"
        new_cfg["k"] = new_cfg["activation_fn_kwargs"]["k"]

    if "normalize_activations" in new_cfg and isinstance(
        new_cfg["normalize_activations"], bool
    ):
        # backwards compatibility
        new_cfg["normalize_activations"] = (
            "none"
            if not new_cfg["normalize_activations"]
            else "expected_average_only_in"
        )

    if new_cfg.get("normalize_activations") is None:
        new_cfg["normalize_activations"] = "none"

    new_cfg.setdefault("device", "cpu")

    architecture = new_cfg.get("architecture", "standard")

    config_class = get_sae_class(architecture)[1]

    sae_cfg_dict = filter_valid_dataclass_fields(new_cfg, config_class)
    if architecture == "topk" and "activation_fn_kwargs" in new_cfg:
        sae_cfg_dict["k"] = new_cfg["activation_fn_kwargs"]["k"]

    sae_cfg_dict["metadata"] = {
        k: v for k, v in new_cfg.items() if k in LLM_METADATA_KEYS
    }
    sae_cfg_dict["architecture"] = architecture
    return sae_cfg_dict


def get_connor_rob_hook_z_config_from_hf(
    repo_id: str,
    folder_name: str,
    device: str | None = None,
    force_download: bool = False,
    cfg_overrides: dict[str, Any] | None = None,
) -> dict[str, Any]:
    config_path = folder_name.split(".pt")[0] + "_cfg.json"
    config_path = hf_hub_download(repo_id, config_path, force_download=force_download)

    with open(config_path) as config_file:
        old_cfg_dict = json.load(config_file)

    return {
        "architecture": "standard",
        "d_in": old_cfg_dict["act_size"],
        "d_sae": old_cfg_dict["dict_size"],
        "dtype": "float32",
        "device": device if device is not None else "cpu",
        "model_name": "gpt2-small",
        "hook_name": old_cfg_dict["act_name"],
        "hook_head_index": None,
        "activation_fn": "relu",
        "apply_b_dec_to_input": True,
        "finetuning_scaling_factor": False,
        "sae_lens_training_version": None,
        "prepend_bos": True,
        "dataset_path": "Skylion007/openwebtext",
        "context_size": 128,
        "normalize_activations": "none",
        "dataset_trust_remote_code": True,
        "reshape_activations": "hook_z",
        **(cfg_overrides or {}),
    }


def connor_rob_hook_z_huggingface_loader(
    repo_id: str,
    folder_name: str,
    device: str = "cpu",
    force_download: bool = False,
    cfg_overrides: dict[str, Any] | None = None,
) -> tuple[dict[str, Any], dict[str, torch.Tensor], None]:
    cfg_dict = get_connor_rob_hook_z_config_from_hf(
        repo_id,
        folder_name,
        device,
        force_download,
        cfg_overrides,
    )

    file_path = hf_hub_download(
        repo_id=repo_id, filename=folder_name, force_download=force_download
    )
    weights = torch.load(file_path, map_location=device)

    return cfg_dict, weights, None


def read_sae_components_from_disk(
    cfg_dict: dict[str, Any],
    weight_path: str | Path,
    device: str = "cpu",
    dtype: torch.dtype | None = None,
) -> tuple[dict[str, Any], dict[str, torch.Tensor]]:
    """
    Given a loaded dictionary and a path to a weight file, load the weights and return the state_dict.
    """
    if dtype is None:
        dtype = DTYPE_MAP[cfg_dict["dtype"]]

    state_dict = {}
    with safe_open(weight_path, framework="pt", device=device) as f:  # type: ignore
        for k in f.keys():  # noqa: SIM118
            state_dict[k] = f.get_tensor(k).to(dtype=dtype)

    # if bool and True, then it's the April update method of normalizing activations and hasn't been folded in.
    if "scaling_factor" in state_dict:
        # we were adding it anyway for a period of time but are no longer doing so.
        # so we should delete it if
        if torch.allclose(
            state_dict["scaling_factor"],
            torch.ones_like(state_dict["scaling_factor"]),
        ):
            del state_dict["scaling_factor"]
            cfg_dict["finetuning_scaling_factor"] = False
        else:
            if not cfg_dict["finetuning_scaling_factor"]:
                raise ValueError(
                    "Scaling factor is present but finetuning_scaling_factor is False."
                )
            state_dict["finetuning_scaling_factor"] = state_dict["scaling_factor"]
            del state_dict["scaling_factor"]
    else:
        # it's there and it's not all 1's, we should use it.
        cfg_dict["finetuning_scaling_factor"] = False

    return cfg_dict, state_dict


def get_gemma_2_config_from_hf(
    repo_id: str,
    folder_name: str,
    device: str,
    force_download: bool = False,  # noqa: ARG001
    cfg_overrides: dict[str, Any] | None = None,
) -> dict[str, Any]:
    # Detect width from folder_name
    width_map = {
        "width_4k": 4096,
        "width_16k": 16384,
        "width_32k": 32768,
        "width_65k": 65536,
        "width_131k": 131072,
        "width_262k": 262144,
        "width_524k": 524288,
        "width_1m": 1048576,
    }
    d_sae = next(
        (width for key, width in width_map.items() if key in folder_name), None
    )

    # Detect layer from folder_name
    match = re.search(r"layer_(\d+)", folder_name)
    layer = int(match.group(1)) if match else None
    if layer is None:
        if "embedding" in folder_name:
            layer = 0
        else:
            raise ValueError("Layer not found in folder_name and no override provided.")

    # Model specific parameters
    model_params = {
        "2b-it": {"name": "gemma-2-2b-it", "d_in": 2304},
        "9b-it": {"name": "gemma-2-9b-it", "d_in": 3584},
        "27b-it": {"name": "gemma-2-27b-it", "d_in": 4608},
        "2b": {"name": "gemma-2-2b", "d_in": 2304},
        "9b": {"name": "gemma-2-9b", "d_in": 3584},
        "27b": {"name": "gemma-2-27b", "d_in": 4608},
    }
    model_info = next(
        (info for key, info in model_params.items() if key in repo_id), None
    )
    if not model_info:
        raise ValueError("Model name not found in repo_id.")

    model_name, d_in = model_info["name"], model_info["d_in"]

    # Hook specific parameters
    if "res" in repo_id and "embedding" not in folder_name:
        hook_name = f"blocks.{layer}.hook_resid_post"
    elif "res" in repo_id and "embedding" in folder_name:
        hook_name = "hook_embed"
    elif "mlp" in repo_id:
        hook_name = f"blocks.{layer}.hook_mlp_out"
    elif "att" in repo_id:
        hook_name = f"blocks.{layer}.attn.hook_z"
        d_in = {"2b": 2048, "9b": 4096, "27b": 4608}.get(
            next(key for key in model_params if key in repo_id), d_in
        )
    else:
        raise ValueError("Hook name not found in folder_name.")

    cfg = {
        "architecture": "jumprelu",
        "d_in": d_in,
        "d_sae": d_sae,
        "dtype": "float32",
        "model_name": model_name,
        "hook_name": hook_name,
        "hook_head_index": None,
        "activation_fn": "relu",
        "finetuning_scaling_factor": False,
        "sae_lens_training_version": None,
        "prepend_bos": True,
        "dataset_path": "monology/pile-uncopyrighted",
        "context_size": 1024,
        "dataset_trust_remote_code": True,
        "apply_b_dec_to_input": False,
        "normalize_activations": None,
    }
    if device is not None:
        cfg["device"] = device

    if cfg_overrides is not None:
        cfg.update(cfg_overrides)

    return cfg


def gemma_2_sae_huggingface_loader(
    repo_id: str,
    folder_name: str,
    device: str = "cpu",
    force_download: bool = False,
    cfg_overrides: dict[str, Any] | None = None,
) -> tuple[dict[str, Any], dict[str, torch.Tensor], torch.Tensor | None]:
    """
    Custom loader for Gemma 2 SAEs.
    """
    cfg_dict = get_gemma_2_config_from_hf(
        repo_id,
        folder_name,
        device,
        force_download,
        cfg_overrides,
    )

    # Download the SAE weights
    sae_path = hf_hub_download(
        repo_id=repo_id,
        filename="params.npz",
        subfolder=folder_name,
        force_download=force_download,
    )

    # Load and convert the weights
    state_dict = {}
    with np.load(sae_path) as data:
        for key in data:
            state_dict_key = "W_" + key[2:] if key.startswith("w_") else key
            state_dict[state_dict_key] = (
                torch.tensor(data[key]).to(dtype=torch.float32).to(device)
            )

    # Handle scaling factor
    if "scaling_factor" in state_dict:
        if torch.allclose(
            state_dict["scaling_factor"], torch.ones_like(state_dict["scaling_factor"])
        ):
            del state_dict["scaling_factor"]
            cfg_dict["finetuning_scaling_factor"] = False
        else:
            if not cfg_dict["finetuning_scaling_factor"]:
                raise ValueError(
                    "Scaling factor is present but finetuning_scaling_factor is False."
                )
            state_dict["finetuning_scaling_factor"] = state_dict.pop("scaling_factor")
    else:
        cfg_dict["finetuning_scaling_factor"] = False

    # No sparsity tensor for Gemma 2 SAEs
    log_sparsity = None

    # if it is an embedding SAE, then we need to adjust for the scale of d_model because of how they trained it
    if "embedding" in folder_name:
        logger.debug("Adjusting for d_model in embedding SAE")
        state_dict["W_enc"].data = state_dict["W_enc"].data / np.sqrt(cfg_dict["d_in"])
        state_dict["W_dec"].data = state_dict["W_dec"].data * np.sqrt(cfg_dict["d_in"])

    return cfg_dict, state_dict, log_sparsity


def get_goodfire_config_from_hf(
    repo_id: str,
    folder_name: str,  # noqa: ARG001
    device: str,
    force_download: bool = False,  # noqa: ARG001
    cfg_overrides: dict[str, Any] | None = None,
) -> dict[str, Any]:
    cfg_dict = None
    if repo_id == "Goodfire/Llama-3.3-70B-Instruct-SAE-l50":
        if folder_name != "Llama-3.3-70B-Instruct-SAE-l50.pt":
            raise ValueError(f"Unsupported Goodfire SAE: {repo_id}/{folder_name}")
        cfg_dict = {
            "architecture": "standard",
            "d_in": 8192,
            "d_sae": 65536,
            "model_name": "meta-llama/Llama-3.3-70B-Instruct",
            "hook_name": "blocks.50.hook_resid_post",
            "hook_head_index": None,
            "dataset_path": "lmsys/lmsys-chat-1m",
            "apply_b_dec_to_input": False,
        }
    elif repo_id == "Goodfire/Llama-3.1-8B-Instruct-SAE-l19":
        if folder_name != "Llama-3.1-8B-Instruct-SAE-l19.pth":
            raise ValueError(f"Unsupported Goodfire SAE: {repo_id}/{folder_name}")
        cfg_dict = {
            "architecture": "standard",
            "d_in": 4096,
            "d_sae": 65536,
            "model_name": "meta-llama/Llama-3.1-8B-Instruct",
            "hook_name": "blocks.19.hook_resid_post",
            "hook_head_index": None,
            "dataset_path": "lmsys/lmsys-chat-1m",
            "apply_b_dec_to_input": False,
        }
    if cfg_dict is None:
        raise ValueError(f"Unsupported Goodfire SAE: {repo_id}/{folder_name}")
    if device is not None:
        cfg_dict["device"] = device
    if cfg_overrides is not None:
        cfg_dict.update(cfg_overrides)
    return cfg_dict


def get_goodfire_huggingface_loader(
    repo_id: str,
    folder_name: str,
    device: str = "cpu",
    force_download: bool = False,
    cfg_overrides: dict[str, Any] | None = None,
) -> tuple[dict[str, Any], dict[str, torch.Tensor], torch.Tensor | None]:
    cfg_dict = get_goodfire_config_from_hf(
        repo_id,
        folder_name,
        device,
        force_download,
        cfg_overrides,
    )

    # Download the SAE weights
    sae_path = hf_hub_download(
        repo_id=repo_id,
        filename=folder_name,
        force_download=force_download,
    )
    raw_state_dict = torch.load(sae_path, map_location=device)

    state_dict = {
        "W_enc": raw_state_dict["encoder_linear.weight"].T,
        "W_dec": raw_state_dict["decoder_linear.weight"].T,
        "b_enc": raw_state_dict["encoder_linear.bias"],
        "b_dec": raw_state_dict["decoder_linear.bias"],
    }

    return cfg_dict, state_dict, None


def get_llama_scope_config_from_hf(
    repo_id: str,
    folder_name: str,
    device: str,
    force_download: bool = False,
    cfg_overrides: dict[str, Any] | None = None,
) -> dict[str, Any]:
    # Llama Scope SAEs
    # repo_id: fnlp/Llama3_1-8B-Base-LX{sublayer}-{exp_factor}x
    # folder_name: Llama3_1-8B-Base-L{layer}{sublayer}-{exp_factor}x
    config_path = folder_name + "/hyperparams.json"
    config_path = hf_hub_download(repo_id, config_path, force_download=force_download)

    with open(config_path) as f:
        old_cfg_dict = json.load(f)

    # Model specific parameters
    model_name, d_in = "meta-llama/Llama-3.1-8B", old_cfg_dict["d_model"]

    # Get norm scaling factor to rescale jumprelu threshold.
    # We need this because sae.fold_activation_norm_scaling_factor folds scaling norm into W_enc.
    # This requires jumprelu threshold to be scaled in the same way
    norm_scaling_factor = (
        d_in**0.5 / old_cfg_dict["dataset_average_activation_norm"]["in"]
    )

    cfg_dict = {
        "architecture": "jumprelu",
        "jump_relu_threshold": old_cfg_dict["jump_relu_threshold"]
        * norm_scaling_factor,
        # We use a scalar jump_relu_threshold for all features
        # This is different from Gemma Scope JumpReLU SAEs.
        # Scaled with norm_scaling_factor to match sae.fold_activation_norm_scaling_factor
        "d_in": d_in,
        "d_sae": old_cfg_dict["d_sae"],
        "dtype": "bfloat16",
        "model_name": model_name,
        "hook_name": old_cfg_dict["hook_point_in"],
        "hook_head_index": None,
        "activation_fn": "relu",
        "finetuning_scaling_factor": False,
        "sae_lens_training_version": None,
        "prepend_bos": True,
        "dataset_path": "cerebras/SlimPajama-627B",
        "context_size": 1024,
        "dataset_trust_remote_code": True,
        "apply_b_dec_to_input": False,
        "normalize_activations": "expected_average_only_in",
    }

    if device is not None:
        cfg_dict["device"] = device

    if cfg_overrides is not None:
        cfg_dict.update(cfg_overrides)

    return cfg_dict


def llama_scope_sae_huggingface_loader(
    repo_id: str,
    folder_name: str,
    device: str = "cpu",
    force_download: bool = False,
    cfg_overrides: dict[str, Any] | None = None,
) -> tuple[dict[str, Any], dict[str, torch.Tensor], torch.Tensor | None]:
    """
    Custom loader for Llama Scope SAEs.

    Args:
        release: Release identifier
        sae_id: SAE identifier
        device: Device to load tensors to
        force_download: Whether to force download even if files exist
        cfg_overrides: Configuration overrides (optional)
        d_sae_override: Override for SAE dimension (optional)
        layer_override: Override for layer number (optional)

    Returns:
        tuple of (config dict, state dict, log sparsity tensor)
    """
    cfg_dict = get_llama_scope_config_from_hf(
        repo_id,
        folder_name,
        device,
        force_download,
        cfg_overrides,
    )

    # Download the SAE weights
    sae_path = hf_hub_download(
        repo_id=repo_id,
        filename="final.safetensors",
        subfolder=folder_name + "/checkpoints",
        force_download=force_download,
    )

    # Load the weights using load_file instead of safe_open
    state_dict_loaded = load_file(sae_path, device=device)

    # Convert and organize the weights
    state_dict = {
        "W_enc": state_dict_loaded["encoder.weight"]
        .to(dtype=DTYPE_MAP[cfg_dict["dtype"]])
        .T,
        "W_dec": state_dict_loaded["decoder.weight"]
        .to(dtype=DTYPE_MAP[cfg_dict["dtype"]])
        .T,
        "b_enc": state_dict_loaded["encoder.bias"].to(
            dtype=DTYPE_MAP[cfg_dict["dtype"]]
        ),
        "b_dec": state_dict_loaded["decoder.bias"].to(
            dtype=DTYPE_MAP[cfg_dict["dtype"]]
        ),
        "threshold": torch.ones(
            cfg_dict["d_sae"],
            dtype=DTYPE_MAP[cfg_dict["dtype"]],
            device=cfg_dict["device"],
        )
        * cfg_dict["jump_relu_threshold"],
    }

    # No sparsity tensor for Llama Scope SAEs
    log_sparsity = None

    return cfg_dict, state_dict, log_sparsity


def get_dictionary_learning_config_1_from_hf(
    repo_id: str,
    folder_name: str,
    device: str,
    force_download: bool = False,
    cfg_overrides: dict[str, Any] | None = None,
) -> dict[str, Any]:
    """
    Suitable for SAEs from https://huggingface.co/canrager/lm_sae.
    """
    config_path = hf_hub_download(
        repo_id=repo_id,
        filename=f"{folder_name}/config.json",
        force_download=force_download,
    )
    with open(config_path) as f:
        config = json.load(f)

    trainer = config["trainer"]
    buffer = config["buffer"]

    hook_point_name = f"blocks.{trainer['layer']}.hook_resid_post"

    activation_fn = "topk" if trainer["dict_class"] == "AutoEncoderTopK" else "relu"
    activation_fn_kwargs = {"k": trainer["k"]} if activation_fn == "topk" else {}

    return {
        "architecture": (
            "gated" if trainer["dict_class"] == "GatedAutoEncoder" else "standard"
        ),
        "d_in": trainer["activation_dim"],
        "d_sae": trainer["dict_size"],
        "dtype": "float32",
        "device": device,
        "model_name": trainer["lm_name"].split("/")[-1],
        "hook_name": hook_point_name,
        "hook_head_index": None,
        "activation_fn": activation_fn,
        "activation_fn_kwargs": activation_fn_kwargs,
        "apply_b_dec_to_input": True,
        "finetuning_scaling_factor": False,
        "sae_lens_training_version": None,
        "prepend_bos": True,
        "dataset_path": "monology/pile-uncopyrighted",
        "context_size": buffer["ctx_len"],
        "normalize_activations": "none",
        "neuronpedia_id": None,
        "dataset_trust_remote_code": True,
        **(cfg_overrides or {}),
    }


def get_deepseek_r1_config_from_hf(
    repo_id: str,  # noqa: ARG001
    folder_name: str,
    device: str,
    force_download: bool = False,  # noqa: ARG001
    cfg_overrides: dict[str, Any] | None = None,
) -> dict[str, Any]:
    """Get config for DeepSeek R1 SAEs."""

    match = re.search(r"l(\d+)", folder_name)
    if match is None:
        raise ValueError(f"Could not find layer number in filename: {folder_name}")
    layer = int(match.group(1))

    return {
        "architecture": "standard",
        "d_in": 4096,  # LLaMA 8B hidden size
        "d_sae": 4096 * 16,  # Expansion factor 16
        "dtype": "bfloat16",
        "context_size": 1024,
        "model_name": "deepseek-ai/DeepSeek-R1-Distill-Llama-8B",
        "hook_name": f"blocks.{layer}.hook_resid_post",
        "hook_head_index": None,
        "prepend_bos": True,
        "dataset_path": "lmsys/lmsys-chat-1m",
        "dataset_trust_remote_code": True,
        "sae_lens_training_version": None,
        "activation_fn": "relu",
        "normalize_activations": "none",
        "device": device,
        "apply_b_dec_to_input": False,
        "finetuning_scaling_factor": False,
        **(cfg_overrides or {}),
    }


def deepseek_r1_sae_huggingface_loader(
    repo_id: str,
    folder_name: str,
    device: str = "cpu",
    force_download: bool = False,
    cfg_overrides: dict[str, Any] | None = None,
) -> tuple[dict[str, Any], dict[str, torch.Tensor], torch.Tensor | None]:
    """Load a DeepSeek R1 SAE."""
    # Download weights
    sae_path = hf_hub_download(
        repo_id=repo_id,
        filename=folder_name,
        force_download=force_download,
    )

    # Load state dict
    state_dict_loaded = torch.load(sae_path, map_location=device)

    # Create config
    cfg_dict = get_deepseek_r1_config_from_hf(
        repo_id,
        folder_name,
        device,
        force_download,
        cfg_overrides,
    )

    # Convert weights
    state_dict = {
        "W_enc": state_dict_loaded["encoder.weight"].T,
        "W_dec": state_dict_loaded["decoder.weight"].T,
        "b_enc": state_dict_loaded["encoder.bias"],
        "b_dec": state_dict_loaded["decoder.bias"],
    }

    return cfg_dict, state_dict, None


def get_conversion_loader_name(release: str) -> str:
    saes_directory = get_pretrained_saes_directory()
    sae_info = saes_directory.get(release, None)
    conversion_loader_name = "sae_lens"
    if sae_info is not None and sae_info.conversion_func is not None:
        conversion_loader_name = sae_info.conversion_func
    if conversion_loader_name not in NAMED_PRETRAINED_SAE_LOADERS:
        raise ValueError(
            f"Conversion func '{conversion_loader_name}' not found in NAMED_PRETRAINED_SAE_LOADERS."
        )
    return conversion_loader_name


def load_sae_config_from_huggingface(
    release: str,
    sae_id: str,
    device: str = "cpu",
    force_download: bool = False,
) -> dict[str, Any]:
    cfg_overrides = get_config_overrides(release, sae_id)
    conversion_loader_name = get_conversion_loader_name(release)
    config_getter = NAMED_PRETRAINED_SAE_CONFIG_GETTERS[conversion_loader_name]
    repo_id, folder_name = get_repo_id_and_folder_name(release, sae_id=sae_id)
    cfg = {
        **config_getter(repo_id, folder_name, device, force_download, cfg_overrides),
    }
    return handle_config_defaulting(cfg)


def dictionary_learning_sae_huggingface_loader_1(
    repo_id: str,
    folder_name: str,
    device: str = "cpu",
    force_download: bool = False,
    cfg_overrides: dict[str, Any] | None = None,
) -> tuple[dict[str, Any], dict[str, torch.Tensor], torch.Tensor | None]:
    """
    Suitable for SAEs from https://huggingface.co/canrager/lm_sae.
    """
    cfg_dict = get_dictionary_learning_config_1_from_hf(
        repo_id,
        folder_name,
        device,
        force_download,
        cfg_overrides,
    )

    encoder_path = hf_hub_download(
        repo_id=repo_id, filename=f"{folder_name}/ae.pt", force_download=force_download
    )
    encoder = torch.load(encoder_path, map_location="cpu")

    state_dict = {
        "W_enc": encoder["encoder.weight"].T,
        "W_dec": encoder["decoder.weight"].T,
        "b_dec": encoder.get(
            "b_dec", encoder.get("bias", encoder.get("decoder_bias", None))
        ),
    }

    if "encoder.bias" in encoder:
        state_dict["b_enc"] = encoder["encoder.bias"]

    if "mag_bias" in encoder:
        state_dict["b_mag"] = encoder["mag_bias"]
    if "gate_bias" in encoder:
        state_dict["b_gate"] = encoder["gate_bias"]
    if "r_mag" in encoder:
        state_dict["r_mag"] = encoder["r_mag"]

    return cfg_dict, state_dict, None


def get_llama_scope_r1_distill_config_from_hf(
    repo_id: str,
    folder_name: str,
    device: str,
    force_download: bool = False,
    cfg_overrides: dict[str, Any] | None = None,
) -> dict[str, Any]:
    # Future Llama Scope series SAE by OpenMoss group use this config.
    # repo_id: [
    #   fnlp/Llama-Scope-R1-Distill
    # ]
    # folder_name: [
    #   800M-Slimpajama-0-OpenR1-Math-220k/L{layer}R,
    #   400M-Slimpajama-400M-OpenR1-Math-220k/L{layer}R,
    #   0-Slimpajama-800M-OpenR1-Math-220k/L{layer}R,
    # ]
    config_path = folder_name + "/config.json"
    config_path = hf_hub_download(repo_id, config_path, force_download=force_download)

    with open(config_path) as f:
        huggingface_cfg_dict = json.load(f)

    # Model specific parameters
    model_name, d_in = "meta-llama/Llama-3.1-8B", huggingface_cfg_dict["d_model"]

    return {
        "architecture": "jumprelu",
        "d_in": d_in,
        "d_sae": d_in * huggingface_cfg_dict["expansion_factor"],
        "dtype": "float32",
        "device": device,
        "model_name": model_name,
        "hook_name": huggingface_cfg_dict["hook_point_in"],
        "hook_head_index": None,
        "activation_fn": "relu",
        "finetuning_scaling_factor": False,
        "sae_lens_training_version": None,
        "prepend_bos": True,
        "dataset_path": "cerebras/SlimPajama-627B",
        "context_size": 1024,
        "dataset_trust_remote_code": True,
        "apply_b_dec_to_input": False,
        "normalize_activations": "expected_average_only_in",
        **(cfg_overrides or {}),
    }


def llama_scope_r1_distill_sae_huggingface_loader(
    repo_id: str,
    folder_name: str,
    device: str = "cpu",
    force_download: bool = False,
    cfg_overrides: dict[str, Any] | None = None,
) -> tuple[dict[str, Any], dict[str, torch.Tensor], torch.Tensor | None]:
    """
    Custom loader for Llama Scope SAEs.

    Args:
        release: Release identifier
        sae_id: SAE identifier
        device: Device to load tensors to
        force_download: Whether to force download even if files exist
        cfg_overrides: Configuration overrides (optional)
        d_sae_override: Override for SAE dimension (optional)
        layer_override: Override for layer number (optional)

    Returns:
        tuple of (config dict, state dict, log sparsity tensor)
    """
    cfg_dict = get_llama_scope_r1_distill_config_from_hf(
        repo_id,
        folder_name,
        device,
        force_download,
        cfg_overrides,
    )

    # Download the SAE weights
    sae_path = hf_hub_download(
        repo_id=repo_id,
        filename=SAE_WEIGHTS_FILENAME,
        subfolder=folder_name,
        force_download=force_download,
    )

    # Load the weights using load_file instead of safe_open
    state_dict_loaded = load_file(sae_path, device=device)

    # Convert and organize the weights
    state_dict = {
        "W_enc": state_dict_loaded["encoder.weight"]
        .to(dtype=DTYPE_MAP[cfg_dict["dtype"]])
        .T,
        "W_dec": state_dict_loaded["decoder.weight"]
        .to(dtype=DTYPE_MAP[cfg_dict["dtype"]])
        .T,
        "b_enc": state_dict_loaded["encoder.bias"].to(
            dtype=DTYPE_MAP[cfg_dict["dtype"]]
        ),
        "b_dec": state_dict_loaded["decoder.bias"].to(
            dtype=DTYPE_MAP[cfg_dict["dtype"]]
        ),
        "threshold": state_dict_loaded["log_jumprelu_threshold"]
        .to(dtype=DTYPE_MAP[cfg_dict["dtype"]])
        .exp(),
    }

    # No sparsity tensor for Llama Scope SAEs
    log_sparsity = None

    return cfg_dict, state_dict, log_sparsity


def get_sparsify_config_from_hf(
    repo_id: str,
    folder_name: str,
    device: str,
    force_download: bool = False,
    cfg_overrides: dict[str, Any] | None = None,
) -> dict[str, Any]:
    cfg_filename = f"{folder_name}/{SAE_CFG_FILENAME}"
    cfg_path = hf_hub_download(
        repo_id,
        filename=cfg_filename,
        force_download=force_download,
    )
    sae_path = Path(cfg_path).parent
    return get_sparsify_config_from_disk(
        sae_path, device=device, cfg_overrides=cfg_overrides
    )


def get_sparsify_config_from_disk(
    path: str | Path,
    device: str | None = None,
    cfg_overrides: dict[str, Any] | None = None,
) -> dict[str, Any]:
    path = Path(path)

    with open(path / SAE_CFG_FILENAME) as f:
        old_cfg_dict = json.load(f)

    config_path = path.parent / "config.json"
    if config_path.exists():
        with open(config_path) as f:
            config_dict = json.load(f)
    else:
        config_dict = {}

    folder_name = path.name
    if folder_name == "embed_tokens":
        hook_name, layer = "hook_embed", 0
    else:
        match = re.search(r"layers[._](\d+)", folder_name)
        if match is None:
            raise ValueError(f"Unrecognized Sparsify folder: {folder_name}")
        layer = int(match.group(1))
        hook_name = f"blocks.{layer}.hook_resid_post"

    d_sae = old_cfg_dict.get("num_latents")
    if d_sae is None:
        d_sae = old_cfg_dict["d_in"] * old_cfg_dict["expansion_factor"]

    cfg_dict: dict[str, Any] = {
        "architecture": "standard",
        "d_in": old_cfg_dict["d_in"],
        "d_sae": d_sae,
        "dtype": "bfloat16",
        "device": device or "cpu",
        "model_name": config_dict.get("model", path.parts[-2]),
        "hook_name": hook_name,
        "hook_layer": layer,
        "hook_head_index": None,
        "activation_fn_str": "topk",
        "activation_fn_kwargs": {
            "k": old_cfg_dict["k"],
            "signed": old_cfg_dict.get("signed", False),
        },
        "apply_b_dec_to_input": not old_cfg_dict.get("normalize_decoder", False),
        "dataset_path": config_dict.get(
            "dataset", "togethercomputer/RedPajama-Data-1T-Sample"
        ),
        "context_size": config_dict.get("ctx_len", 2048),
        "finetuning_scaling_factor": False,
        "sae_lens_training_version": None,
        "prepend_bos": True,
        "dataset_trust_remote_code": True,
        "normalize_activations": "none",
        "neuronpedia_id": None,
    }

    if cfg_overrides:
        cfg_dict.update(cfg_overrides)

    return cfg_dict


def sparsify_huggingface_loader(
    repo_id: str,
    folder_name: str,
    device: str = "cpu",
    force_download: bool = False,
    cfg_overrides: dict[str, Any] | None = None,
) -> tuple[dict[str, Any], dict[str, torch.Tensor], None]:
    weights_filename = f"{folder_name}/{SPARSIFY_WEIGHTS_FILENAME}"
    sae_path = hf_hub_download(
        repo_id,
        filename=weights_filename,
        force_download=force_download,
    )
    cfg_dict, state_dict = sparsify_disk_loader(
        Path(sae_path).parent, device=device, cfg_overrides=cfg_overrides
    )
    return cfg_dict, state_dict, None


def sparsify_disk_loader(
    path: str | Path,
    device: str = "cpu",
    cfg_overrides: dict[str, Any] | None = None,
) -> tuple[dict[str, Any], dict[str, torch.Tensor]]:
    cfg_dict = get_sparsify_config_from_disk(path, device, cfg_overrides)

    weight_path = Path(path) / SPARSIFY_WEIGHTS_FILENAME
    state_dict_loaded = load_file(weight_path, device=device)

    dtype = DTYPE_MAP[cfg_dict["dtype"]]

    W_enc = (
        state_dict_loaded["W_enc"]
        if "W_enc" in state_dict_loaded
        else state_dict_loaded["encoder.weight"].T
    ).to(dtype)

    if "W_dec" in state_dict_loaded:
        W_dec = state_dict_loaded["W_dec"].T.to(dtype)
    else:
        W_dec = state_dict_loaded["decoder.weight"].T.to(dtype)

    if "b_enc" in state_dict_loaded:
        b_enc = state_dict_loaded["b_enc"].to(dtype)
    elif "encoder.bias" in state_dict_loaded:
        b_enc = state_dict_loaded["encoder.bias"].to(dtype)
    else:
        b_enc = torch.zeros(cfg_dict["d_sae"], dtype=dtype, device=device)

    if "b_dec" in state_dict_loaded:
        b_dec = state_dict_loaded["b_dec"].to(dtype)
    elif "decoder.bias" in state_dict_loaded:
        b_dec = state_dict_loaded["decoder.bias"].to(dtype)
    else:
        b_dec = torch.zeros(cfg_dict["d_in"], dtype=dtype, device=device)

    state_dict = {"W_enc": W_enc, "b_enc": b_enc, "W_dec": W_dec, "b_dec": b_dec}
    return cfg_dict, state_dict


def get_gemma_2_transcoder_config_from_hf(
    repo_id: str,
    folder_name: str,
    device: str | None = None,
    force_download: bool = False,  # noqa: ARG001
    cfg_overrides: dict[str, Any] | None = None,
) -> dict[str, Any]:
    """Get config for Gemma-2 transcoders"""
    width_map = {
        "width_4k": 4096,
        "width_16k": 16384,
        "width_65k": 65536,
        "width_262k": 262144,
        "width_524k": 524288,
        "width_1m": 1048576,
    }

    # Extract width from folder name
    d_sae = None
    for width_key, width_value in width_map.items():
        if width_key in folder_name:
            d_sae = width_value
            break

    if d_sae is None:
        # Try to extract from pattern like "width_16k"
        match = re.search(r"width_(\d+)k", folder_name)
        if match:
            d_sae = int(match.group(1)) * 1024
        else:
            raise ValueError(
                f"Could not extract dictionary size from folder name: {folder_name}"
            )

    # Extract layer
    layer_match = re.search(r"layer_(\d+)", folder_name)
    if layer_match:
        layer = int(layer_match.group(1))
    else:
        layer_match = re.search(r"layer_(\d+)", repo_id)
        if layer_match:
            layer = int(layer_match.group(1))
        else:
            raise ValueError("Could not extract layer index")

    # Determine model and dimensions from repo_id
    model_configs = {
        "2b-it": ("gemma-2-2b-it", 2304),
        "2b": ("gemma-2-2b", 2304),
        "9b-it": ("gemma-2-9b-it", 3584),
        "9b": ("gemma-2-9b", 3584),
        "27b-it": ("gemma-2-27b-it", 4608),
        "27b": ("gemma-2-27b", 4608),
    }

    model_name = None
    d_model = None
    for model_key, (name, dim) in model_configs.items():
        if model_key in repo_id:
            model_name = name
            d_model = dim
            break

    if model_name is None:
        raise ValueError(f"Could not determine model from repo_id: {repo_id}")

    return {
        "architecture": "jumprelu_transcoder",
        "d_in": d_model,
        "d_out": d_model,
        "d_sae": d_sae,
        "dtype": "float32",
        "device": device if device is not None else "cpu",
        "activation_fn": "relu",
        "normalize_activations": "none",
        "model_name": model_name,
        "hook_name": f"blocks.{layer}.ln2.hook_normalized",
        "hook_name_out": f"blocks.{layer}.hook_mlp_out",
        "hook_head_index": None,
        "hook_head_index_out": None,
        "prepend_bos": True,
        "dataset_path": "monology/pile-uncopyrighted",
        "context_size": 1024,
        "apply_b_dec_to_input": False,
        **(cfg_overrides or {}),
    }


def gemma_2_transcoder_huggingface_loader(
    repo_id: str,
    folder_name: str,
    device: str = "cpu",
    force_download: bool = False,
    cfg_overrides: dict[str, Any] | None = None,
) -> tuple[dict[str, Any], dict[str, torch.Tensor], torch.Tensor | None]:
    """Load Gemma-2 transcoders from HuggingFace"""
    cfg_dict = get_gemma_2_transcoder_config_from_hf(
        repo_id,
        folder_name,
        device,
        force_download,
        cfg_overrides,
    )

    # Download the npz file
    revision = cfg_overrides.get("revision", None) if cfg_overrides else None
    params_filename = f"{folder_name}/params.npz"

    file_path = hf_hub_download(
        repo_id=repo_id,
        filename=params_filename,
        force_download=force_download,
        revision=revision,
    )

    # Load weights from npz file
    params = np.load(file_path)

    # Convert to state dict with proper naming
    state_dict = {}
    for key in params.files:
        tensor = torch.tensor(params[key], dtype=torch.float32, device=device)
        # Handle various naming conventions
        key_lower = key.lower()
        if key_lower in ["w_enc", "wenc", "w_e"]:
            state_dict["W_enc"] = tensor
        elif key_lower in ["w_dec", "wdec", "w_d"]:
            state_dict["W_dec"] = tensor
        elif key_lower in ["b_enc", "benc", "b_e"]:
            state_dict["b_enc"] = tensor
        elif key_lower in ["b_dec", "bdec", "b_d"]:
            state_dict["b_dec"] = tensor
        if key_lower in ["threshold"]:
            state_dict["threshold"] = tensor

    return cfg_dict, state_dict, None


def get_mwhanna_transcoder_config_from_hf(
    repo_id: str,
    folder_name: str,
    device: str | None = None,
    force_download: bool = False,  # noqa: ARG001
    cfg_overrides: dict[str, Any] | None = None,
) -> dict[str, Any]:
    """Get config for mwhanna transcoders"""

    # Extract layer from folder name
    layer = int(folder_name.replace(".safetensors", "").split("_")[-1])

    try:
        # mwhanna transcoders sometimes have a typo in the config file name, so check for both
        wandb_config_path = hf_hub_download(
            repo_id, "wandb-config.yaml", force_download=force_download
        )
    except EntryNotFoundError:
        wandb_config_path = hf_hub_download(
            repo_id, "wanb-config.yaml", force_download=force_download
        )
    try:
        base_config_path = hf_hub_download(
            repo_id, "config.yaml", force_download=force_download
        )
        with open(base_config_path) as f:
            base_cfg_info: dict[str, Any] = yaml.safe_load(f)
    except EntryNotFoundError:
        # the 14b transcoders don't have a config file for some reason, so just pull the model name from the repo_id
        qwen_3_size_match = re.search(r"qwen3-(\d+(?:\.\d+)?)b", repo_id)
        if not qwen_3_size_match:
            raise ValueError(f"Could not extract Qwen3 size from repo_id: {repo_id}")
        qwen_3_size = qwen_3_size_match.group(1)
        base_cfg_info = {
            "model_name": f"Qwen/Qwen3-{qwen_3_size}B",
        }

    with open(wandb_config_path) as f:
        wandb_cfg_info: dict[str, Any] = yaml.safe_load(f)

    return {
        "architecture": "transcoder",
        "d_in": wandb_cfg_info["d_model"]["value"],
        "d_out": wandb_cfg_info["d_model"]["value"],
        "d_sae": wandb_cfg_info["d_feature"]["value"],
        "dtype": "float32",
        "device": device if device is not None else "cpu",
        "activation_fn": "relu",
        "normalize_activations": "none",
        "model_name": base_cfg_info["model_name"],
        "hook_name": f"blocks.{layer}.mlp.hook_in",
        "hook_name_out": f"blocks.{layer}.hook_mlp_out",
        "dataset_path": "monology/pile-uncopyrighted",
        "context_size": wandb_cfg_info["batch_size"]["value"],
        "apply_b_dec_to_input": False,
        "model_from_pretrained_kwargs": {"fold_ln": False},
        **(cfg_overrides or {}),
    }


def mwhanna_transcoder_huggingface_loader(
    repo_id: str,
    folder_name: str,
    device: str = "cpu",
    force_download: bool = False,
    cfg_overrides: dict[str, Any] | None = None,
) -> tuple[dict[str, Any], dict[str, torch.Tensor], torch.Tensor | None]:
    """Load mwhanna transcoders from HuggingFace"""
    cfg_dict = get_mwhanna_transcoder_config_from_hf(
        repo_id,
        folder_name,
        device,
        force_download,
        cfg_overrides,
    )

    # Download the safetensors file
    revision = cfg_overrides.get("revision", None) if cfg_overrides else None

    file_path = hf_hub_download(
        repo_id=repo_id,
        filename=folder_name,
        force_download=force_download,
        revision=revision,
    )

    # Load weights from safetensors
    state_dict = load_file(file_path, device=device)
    state_dict["W_enc"] = state_dict["W_enc"].T

    return cfg_dict, state_dict, None


def get_safetensors_tensor_shapes(url: str) -> dict[str, list[int]]:
    """
    Get tensor shapes from a safetensors file using HTTP range requests
    without downloading the entire file.

    Args:
        url: Direct URL to the safetensors file

    Returns:
        Dictionary mapping tensor names to their shapes
    """
    # Check if server supports range requests
    response = requests.head(url, timeout=10)
    response.raise_for_status()

    accept_ranges = response.headers.get("Accept-Ranges", "")
    if "bytes" not in accept_ranges:
        raise ValueError("Server does not support range requests")

    # Fetch first 8 bytes to get metadata size
    headers = {"Range": "bytes=0-7"}
    response = requests.get(url, headers=headers, timeout=10)
    if response.status_code != 206:
        raise ValueError("Failed to fetch initial bytes for metadata size")

    meta_size = int.from_bytes(response.content, byteorder="little")

    # Fetch the metadata header
    headers = {"Range": f"bytes=8-{8 + meta_size - 1}"}
    response = requests.get(url, headers=headers, timeout=10)
    if response.status_code != 206:
        raise ValueError("Failed to fetch metadata header")

    metadata_json = response.content.decode("utf-8").strip()
    metadata = json.loads(metadata_json)

    # Extract tensor shapes, excluding the __metadata__ key
    return {
        name: info["shape"] for name, info in metadata.items() if name != "__metadata__"
    }


def mntss_clt_layer_huggingface_loader(
    repo_id: str,
    folder_name: str,
    device: str = "cpu",
    force_download: bool = False,  # noqa: ARG001
    cfg_overrides: dict[str, Any] | None = None,
) -> tuple[dict[str, Any], dict[str, torch.Tensor], torch.Tensor | None]:
    """
    Load a MNTSS CLT layer as a single layer transcoder.
    The assumption is that the `folder_name` is the layer to load as an int
    """

    # warn that this sums the decoders together, so should only be used to find feature activations, not for reconstruction
    warnings.warn(
        "This loads the CLT layer as a single layer transcoder by summing all decoders together. This should only be used to find feature activations, not for reconstruction",
        UserWarning,
    )

    cfg_dict = get_mntss_clt_layer_config_from_hf(
        repo_id,
        folder_name,
        device,
        force_download,
        cfg_overrides,
    )

    # We need to actually load the weights, since the config is missing most information
    encoder_path = hf_hub_download(
        repo_id,
        f"W_enc_{folder_name}.safetensors",
        force_download=force_download,
    )
    decoder_path = hf_hub_download(
        repo_id,
        f"W_dec_{folder_name}.safetensors",
        force_download=force_download,
    )

    encoder_state_dict = load_file(encoder_path, device=device)
    decoder_state_dict = load_file(decoder_path, device=device)

    with torch.no_grad():
        state_dict = {
            "W_enc": encoder_state_dict[f"W_enc_{folder_name}"].T,  # type: ignore
            "b_enc": encoder_state_dict[f"b_enc_{folder_name}"],  # type: ignore
            "b_dec": encoder_state_dict[f"b_dec_{folder_name}"],  # type: ignore
            "W_dec": decoder_state_dict[f"W_dec_{folder_name}"].sum(dim=1),  # type: ignore
        }

    return cfg_dict, state_dict, None


def get_mntss_clt_layer_config_from_hf(
    repo_id: str,
    folder_name: str,
    device: str,
    force_download: bool = False,  # noqa: ARG001
    cfg_overrides: dict[str, Any] | None = None,
) -> dict[str, Any]:
    """
    Load a MNTSS CLT layer as a single layer transcoder.
    The assumption is that the `folder_name` is the layer to load as an int
    """
    base_config_path = hf_hub_download(
        repo_id, "config.yaml", force_download=force_download
    )
    with open(base_config_path) as f:
        cfg_info: dict[str, Any] = yaml.safe_load(f)

    # Get tensor shapes without downloading full files using HTTP range requests
    encoder_url = hf_hub_url(repo_id, f"W_enc_{folder_name}.safetensors")
    encoder_shapes = get_safetensors_tensor_shapes(encoder_url)

    # Extract shapes for the required tensors
    b_dec_shape = encoder_shapes[f"b_dec_{folder_name}"]
    b_enc_shape = encoder_shapes[f"b_enc_{folder_name}"]

    return {
        "architecture": "transcoder",
        "d_in": b_dec_shape[0],
        "d_out": b_dec_shape[0],
        "d_sae": b_enc_shape[0],
        "dtype": "float32",
        "device": device if device is not None else "cpu",
        "activation_fn": "relu",
        "normalize_activations": "none",
        "model_name": cfg_info["model_name"],
        "hook_name": f"blocks.{folder_name}.{cfg_info['feature_input_hook']}",
        "hook_name_out": f"blocks.{folder_name}.{cfg_info['feature_output_hook']}",
        "apply_b_dec_to_input": False,
        "model_from_pretrained_kwargs": {"fold_ln": False},
        **(cfg_overrides or {}),
    }


def get_temporal_sae_config_from_hf(
    repo_id: str,
    folder_name: str,
    device: str,
    force_download: bool = False,
    cfg_overrides: dict[str, Any] | None = None,
) -> dict[str, Any]:
    """Get TemporalSAE config without loading weights."""
    # Download config file
    conf_path = hf_hub_download(
        repo_id=repo_id,
        filename=f"{folder_name}/conf.yaml",
        force_download=force_download,
    )

    # Load and parse config
    with open(conf_path) as f:
        yaml_config = yaml.safe_load(f)

    # Extract parameters
    d_in = yaml_config["llm"]["dimin"]
    exp_factor = yaml_config["sae"]["exp_factor"]
    d_sae = int(d_in * exp_factor)

    # extract layer from folder_name eg : "layer_12/temporal"
    layer = re.search(r"layer_(\d+)", folder_name)
    if layer is None:
        raise ValueError(f"Could not find layer in folder_name: {folder_name}")
    layer = int(layer.group(1))

    # Build config dict
    cfg_dict = {
        "architecture": "temporal",
        "hook_name": f"blocks.{layer}.hook_resid_post",
        "d_in": d_in,
        "d_sae": d_sae,
        "n_heads": yaml_config["sae"]["n_heads"],
        "n_attn_layers": yaml_config["sae"]["n_attn_layers"],
        "bottleneck_factor": yaml_config["sae"]["bottleneck_factor"],
        "sae_diff_type": yaml_config["sae"]["sae_diff_type"],
        "kval_topk": yaml_config["sae"]["kval_topk"],
        "tied_weights": yaml_config["sae"]["tied_weights"],
        "dtype": yaml_config["data"]["dtype"],
        "device": device,
        "normalize_activations": "constant_scalar_rescale",
        "activation_normalization_factor": yaml_config["sae"]["scaling_factor"],
        "apply_b_dec_to_input": True,
    }

    if cfg_overrides:
        cfg_dict.update(cfg_overrides)

    return cfg_dict


def temporal_sae_huggingface_loader(
    repo_id: str,
    folder_name: str,
    device: str = "cpu",
    force_download: bool = False,
    cfg_overrides: dict[str, Any] | None = None,
) -> tuple[dict[str, Any], dict[str, torch.Tensor], torch.Tensor | None]:
    """
    Load TemporalSAE from canrager/temporalSAEs format (safetensors version).

    Expects folder_name to contain:
    - conf.yaml (configuration)
    - latest_ckpt.safetensors (model weights)
    """

    cfg_dict = get_temporal_sae_config_from_hf(
        repo_id=repo_id,
        folder_name=folder_name,
        device=device,
        force_download=force_download,
        cfg_overrides=cfg_overrides,
    )

    # Download checkpoint (safetensors format)
    ckpt_path = hf_hub_download(
        repo_id=repo_id,
        filename=f"{folder_name}/latest_ckpt.safetensors",
        force_download=force_download,
    )

    # Load checkpoint from safetensors
    state_dict_raw = load_file(ckpt_path, device=device)

    # Convert to SAELens naming convention
    # TemporalSAE uses: D (decoder), E (encoder), b (bias), attn_layers.*
    state_dict = {}

    # Copy attention layers as-is
    for key, value in state_dict_raw.items():
        if key.startswith("attn_layers."):
            state_dict[key] = value.to(device)

    # Main parameters
    state_dict["W_dec"] = state_dict_raw["D"].to(device)
    state_dict["b_dec"] = state_dict_raw["b"].to(device)

    # Handle tied/untied weights
    if "E" in state_dict_raw:
        state_dict["W_enc"] = state_dict_raw["E"].to(device)

    return cfg_dict, state_dict, None


NAMED_PRETRAINED_SAE_LOADERS: dict[str, PretrainedSaeHuggingfaceLoader] = {
    "sae_lens": sae_lens_huggingface_loader,
    "connor_rob_hook_z": connor_rob_hook_z_huggingface_loader,
    "gemma_2": gemma_2_sae_huggingface_loader,
    "llama_scope": llama_scope_sae_huggingface_loader,
    "llama_scope_r1_distill": llama_scope_r1_distill_sae_huggingface_loader,
    "dictionary_learning_1": dictionary_learning_sae_huggingface_loader_1,
    "deepseek_r1": deepseek_r1_sae_huggingface_loader,
    "sparsify": sparsify_huggingface_loader,
    "gemma_2_transcoder": gemma_2_transcoder_huggingface_loader,
    "mwhanna_transcoder": mwhanna_transcoder_huggingface_loader,
    "mntss_clt_layer_transcoder": mntss_clt_layer_huggingface_loader,
<<<<<<< HEAD
    "temporal": temporal_sae_huggingface_loader,
=======
    "goodfire": get_goodfire_huggingface_loader,
>>>>>>> f5beb329
}


NAMED_PRETRAINED_SAE_CONFIG_GETTERS: dict[str, PretrainedSaeConfigHuggingfaceLoader] = {
    "sae_lens": get_sae_lens_config_from_hf,
    "connor_rob_hook_z": get_connor_rob_hook_z_config_from_hf,
    "gemma_2": get_gemma_2_config_from_hf,
    "llama_scope": get_llama_scope_config_from_hf,
    "llama_scope_r1_distill": get_llama_scope_r1_distill_config_from_hf,
    "dictionary_learning_1": get_dictionary_learning_config_1_from_hf,
    "deepseek_r1": get_deepseek_r1_config_from_hf,
    "sparsify": get_sparsify_config_from_hf,
    "gemma_2_transcoder": get_gemma_2_transcoder_config_from_hf,
    "mwhanna_transcoder": get_mwhanna_transcoder_config_from_hf,
    "mntss_clt_layer_transcoder": get_mntss_clt_layer_config_from_hf,
<<<<<<< HEAD
    "temporal": get_temporal_sae_config_from_hf,
=======
    "goodfire": get_goodfire_config_from_hf,
>>>>>>> f5beb329
}<|MERGE_RESOLUTION|>--- conflicted
+++ resolved
@@ -1671,11 +1671,8 @@
     "gemma_2_transcoder": gemma_2_transcoder_huggingface_loader,
     "mwhanna_transcoder": mwhanna_transcoder_huggingface_loader,
     "mntss_clt_layer_transcoder": mntss_clt_layer_huggingface_loader,
-<<<<<<< HEAD
     "temporal": temporal_sae_huggingface_loader,
-=======
     "goodfire": get_goodfire_huggingface_loader,
->>>>>>> f5beb329
 }
 
 
@@ -1691,9 +1688,6 @@
     "gemma_2_transcoder": get_gemma_2_transcoder_config_from_hf,
     "mwhanna_transcoder": get_mwhanna_transcoder_config_from_hf,
     "mntss_clt_layer_transcoder": get_mntss_clt_layer_config_from_hf,
-<<<<<<< HEAD
     "temporal": get_temporal_sae_config_from_hf,
-=======
     "goodfire": get_goodfire_config_from_hf,
->>>>>>> f5beb329
 }